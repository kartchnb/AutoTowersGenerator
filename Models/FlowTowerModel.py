--- conflicted
+++ resolved
@@ -21,13 +21,8 @@
 
     # The available flow tower presets
     _presetsTable = [
-<<<<<<< HEAD
-        {'name': catalog.i18nc("@model", "Flow Tower - Flow 115-85") , 'filename': 'Flow Tower - Flow 115-85.stl', 'icon': 'flowtower_icon.png', 'start flow': 115, 'flow change': -5},
-        {'name': catalog.i18nc("@model", "Flow Tower (Spiral) - Flow 115-85") , 'filename': 'Flow Tower Spiral - Flow 115-85.stl', 'icon': 'spiral_flowtower_icon.png', 'start flow': 115, 'flow change': -5},
-=======
-        {'name': 'Flow Tower - Flow 115-85', 'filename': 'Flow Tower - Flow 115-85.stl', 'icon': 'flowtower_icon.png', 'start flow': '115', 'flow change': '-5', 'tower design': 'Standard'},
-        {'name': 'Flow Tower (Spiral) - Flow 115-85', 'filename': 'Flow Tower Spiral - Flow 115-85.stl', 'icon': 'spiral_flowtower_icon.png', 'start flow': '115', 'flow change': '-5', 'tower design': 'Spiral'},
->>>>>>> 0f0d84ff
+        {'name': catalog.i18nc("@model", "Flow Tower - Flow 115-85") , 'filename': 'Flow Tower - Flow 115-85.stl', 'icon': 'flowtower_icon.png', 'start flow': '115', 'flow change': '-5', 'tower design': 'Standard'},
+        {'name': catalog.i18nc("@model", "Flow Tower (Spiral) - Flow 115-85") , 'filename': 'Flow Tower Spiral - Flow 115-85.stl', 'icon': 'spiral_flowtower_icon.png', 'start flow': '115', 'flow change': '-5', 'tower design': 'Spiral'},
     ]
 
     # The available flow tower designs
