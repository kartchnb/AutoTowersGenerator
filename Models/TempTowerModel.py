--- conflicted
+++ resolved
@@ -21,25 +21,14 @@
 
     # The available temp tower presets
     _presetsTable = [
-<<<<<<< HEAD
-        {'name': catalog.i18nc("@model", "Temperature Tower - ABA") , 'filename': 'Temperature Tower - ABA.stl', 'start temp': 260, 'temp change': -5},
-        {'name': catalog.i18nc("@model", "Temperature Tower - ABS") , 'filename': 'Temperature Tower - ABS.stl', 'start temp': 250, 'temp change': -5},
-        {'name': catalog.i18nc("@model", "Temperature Tower - Nylon") , 'filename': 'Temperature Tower - Nylon.stl', 'start temp': 260, 'temp change': -5},
-        {'name': catalog.i18nc("@model", "Temperature Tower - PC") , 'filename': 'Temperature Tower - PC.stl', 'start temp': 310, 'temp change': -5},
-        {'name': catalog.i18nc("@model", "Temperature Tower - PETG") , 'filename': 'Temperature Tower - PETG.stl', 'start temp': 250, 'temp change': -5},
-        {'name': catalog.i18nc("@model", "Temperature Tower - PLA") , 'filename': 'Temperature Tower - PLA.stl', 'start temp': 220, 'temp change': -5},
-        {'name': catalog.i18nc("@model", "Temperature Tower - PLA+") , 'filename': 'Temperature Tower - PLA+.stl', 'start temp': 230, 'temp change': -5},
-        {'name': catalog.i18nc("@model", "Temperature Tower - TPU") , 'filename': 'Temperature Tower - TPU.stl', 'start temp': 230, 'temp change': -5},
-=======
-        {'name': 'Temperature Tower - ABA', 'filename': 'Temperature Tower - ABA.stl', 'start temp': '260', 'temp change': '-5'},
-        {'name': 'Temperature Tower - ABS', 'filename': 'Temperature Tower - ABS.stl', 'start temp': '250', 'temp change': '-5'},
-        {'name': 'Temperature Tower - Nylon', 'filename': 'Temperature Tower - Nylon.stl', 'start temp': '260', 'temp change': '-5'},
-        {'name': 'Temperature Tower - PC', 'filename': 'Temperature Tower - PC.stl', 'start temp': '310', 'temp change': '-5'},
-        {'name': 'Temperature Tower - PETG', 'filename': 'Temperature Tower - PETG.stl', 'start temp': '250', 'temp change': '-5'},
-        {'name': 'Temperature Tower - PLA', 'filename': 'Temperature Tower - PLA.stl', 'start temp': '220', 'temp change': '-5'},
-        {'name': 'Temperature Tower - PLA+', 'filename': 'Temperature Tower - PLA+.stl', 'start temp': '230', 'temp change': '-5'},
-        {'name': 'Temperature Tower - TPU', 'filename': 'Temperature Tower - TPU.stl', 'start temp': '230', 'temp change': '-5'},
->>>>>>> 0f0d84ff
+        {'name': catalog.i18nc("@model", "Temperature Tower - ABA") , 'filename': 'Temperature Tower - ABA.stl', 'start temp': '260', 'temp change': '-5'},
+        {'name': catalog.i18nc("@model", "Temperature Tower - ABS") , 'filename': 'Temperature Tower - ABS.stl', 'start temp': '250', 'temp change': '-5'},
+        {'name': catalog.i18nc("@model", "Temperature Tower - Nylon") , 'filename': 'Temperature Tower - Nylon.stl', 'start temp': '260', 'temp change': '-5'},
+        {'name': catalog.i18nc("@model", "Temperature Tower - PC") , 'filename': 'Temperature Tower - PC.stl', 'start temp': '310', 'temp change': '-5'},
+        {'name': catalog.i18nc("@model", "Temperature Tower - PETG") , 'filename': 'Temperature Tower - PETG.stl', 'start temp': '250', 'temp change': '-5'},
+        {'name': catalog.i18nc("@model", "Temperature Tower - PLA") , 'filename': 'Temperature Tower - PLA.stl', 'start temp': '220', 'temp change': '-5'},
+        {'name': catalog.i18nc("@model", "Temperature Tower - PLA+") , 'filename': 'Temperature Tower - PLA+.stl', 'start temp': '230', 'temp change': '-5'},
+        {'name': catalog.i18nc("@model", "Temperature Tower - TPU") , 'filename': 'Temperature Tower - TPU.stl', 'start temp': '230', 'temp change': '-5'},
     ]
 
 
