--- conflicted
+++ resolved
@@ -9,14 +9,10 @@
 #   Rearchitected how lines are processed
 # Version 1.2 - 26 Nov 2022:
 #   Moved common code to PostProcessingCommon.py
-<<<<<<< HEAD
-__version__ = '1.2'
-=======
 # Version 2.0 - 1 Dec 2022:
 #   Redesigned post-processing to focus on section *height* rather than section *layers*
 #   This is more accurate if the section height cannot be evenly divided by the printing layer height
 __version__ = '2.0'
->>>>>>> 74c54ccf
 
 from UM.Logger import Logger
 
@@ -46,29 +42,15 @@
     gcode[0] += f'{Common.comment_prefix} Flow change = {flow_value_change}%\n'
     gcode[0] += f'{Common.comment_prefix} Enable LCD messages = {enable_lcd_messages}\n'
 
-<<<<<<< HEAD
-    # Calculate the number of layers before the first tower section
-    skipped_layer_count = Common.CalculateSkippedLayerCount(base_layer_count)
-
-    # Start at the selected starting temperature
-=======
     # Start at the requested starting flow value
->>>>>>> 74c54ccf
     current_flow_value = start_flow_value - flow_value_change # The current flow value will be corrected when the first section is encountered
 
     # Iterate over each line in the g-code
     for line_index, line, lines, start_of_new_section in Common.LayerEnumerate(gcode, base_height, section_height, initial_layer_height, layer_height):
 
-<<<<<<< HEAD
-        # Handle each new section
-        elif layer_index >= skipped_layer_count and (layer_index - skipped_layer_count) % section_layer_count == 0:
-            # Update the flow value
-=======
         # Handle each new tower section
         if start_of_new_section:
-            
             # Update the flow value for the new tower section
->>>>>>> 74c54ccf
             current_flow_value += flow_value_change
 
             # Configure the new flow value in the gcode
