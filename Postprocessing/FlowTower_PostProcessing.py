--- conflicted
+++ resolved
@@ -10,15 +10,14 @@
 # Version 1.2 - 26 Nov 2022:
 #   Moved common code to PostProcessingCommon.py
 __version__ = '1.2'
+# Version 1.2 - 26 Nov 2022:
+#   Moved common code to PostProcessingCommon.py
+__version__ = '1.2'
 
 from UM.Logger import Logger
 from UM.Application import Application
 
-<<<<<<< HEAD
 from . import PostProcessingCommon as Common
-=======
-import PostProcessingCommon as Common
->>>>>>> 54a2b9fe
 
 
 
@@ -31,7 +30,10 @@
 
     # Document the settings in the g-code
     gcode[0] += f'{Common.comment_prefix}: FlowTower start flow = {start_flow_value}, flow change = {flow_value_change}\n'
+    gcode[0] += f'{Common.comment_prefix}: FlowTower start flow = {start_flow_value}, flow change = {flow_value_change}\n'
 
+    # Calculate the number of layers before the first tower section
+    skipped_layer_count = Common.CalculateSkippedLayerCount(base_layer_count)
     # Calculate the number of layers before the first tower section
     skipped_layer_count = Common.CalculateSkippedLayerCount(base_layer_count)
 
@@ -44,13 +46,17 @@
         # The last layer contains user-specified end gcode, which should not be processed
         if layer_index >= len(gcode) - 1:
             gcode[layer_index] = f'{Common.comment_prefix} post-processing complete\n' + layer
+            gcode[layer_index] = f'{Common.comment_prefix} post-processing complete\n' + layer
             break
 
         # Handle each new section
         elif layer_index >= skipped_layer_count and (layer_index - skipped_layer_count) % section_layer_count == 0:
+        elif layer_index >= skipped_layer_count and (layer_index - skipped_layer_count) % section_layer_count == 0:
             
             # Update the flow value
             current_flow_value += flow_value_change
+            command_line = f'M221 S{current_flow_value} {Common.comment_prefix} setting flow rate to {current_flow_value} for next section'
+            lcd_line = f'M117 Flow {current_flow_value} {Common.comment_prefix} added line'
             command_line = f'M221 S{current_flow_value} {Common.comment_prefix} setting flow rate to {current_flow_value} for next section'
             lcd_line = f'M117 Flow {current_flow_value} {Common.comment_prefix} added line'
 
